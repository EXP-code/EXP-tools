--- conflicted
+++ resolved
@@ -1,10 +1,6 @@
 import numpy as np
 
-<<<<<<< HEAD
-=======
 
-
->>>>>>> f41959dc
 def remove_terms(original_coefficients, n, l, m):
     """
     Remove coefficients 
