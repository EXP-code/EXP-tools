import os, sys, pickle, pyEXP
import numpy as np
from scipy.linalg import norm
from EXPtools.basis_builder import makemodel

def make_config(basis_id, numr, rmin, rmax, lmax, nmax, scale, 
                modelname='', cachename='.slgrid_sph_cache'):
    """
    Creates a configuration file required to build a basis model.

    Args:
    basis_id (str): The identity of the basis model.
    numr (int): The number of radial grid points.
    rmin (float): The minimum radius value.
    rmax (float): The maximum radius value.
    lmax (int): The maximum l value of the basis.
    nmax (int): The maximum n value of the basis.
    scale (float): Scaling factor for the basis.
    modelname (str, optional): Name of the model. Default is an empty string.
    cachename (str, optional): Name of the cache file. Default is '.slgrid_sph_cache'.

    Returns:
    str: A string representation of the configuration file.

    Raises:
    None
    """
    
    config = '\n---\nid: {:s}\n'.format(basis_id)
    config += 'parameters:\n'
    config += '  numr: {:d}\n'.format(numr)
    config += '  rmin: {:.7f}\n'.format(rmin)
    config += '  rmax: {:.3f}\n'.format(rmax)
    config += '  Lmax: {:d}\n'.format(lmax)
    config += '  nmax: {:d}\n'.format(nmax)
    config += '  scale: {:.3f}\n'.format(scale)
    config += '  modelname: {}\n'.format(modelname)
    config += '  cachename: {}\n'.format(cachename)
    config += '...\n'
    return config

def empirical_density_profile(pos, mass, nbins=500, rmin=0, rmax=600, log_space=False):
    """
    Computes the number density radial profile assuming all particles have the same mass.

    Args:
        pos (ndarray): array of particle positions in cartesian coordinates with shape (n,3).
        mass (ndarray): array of particle masses with shape (n,).
        nbins (int, optional): number of bins in the radial profile. Default is 500.
        rmin (float, optional): minimum radius of the radial profile. Default is 0.
        rmax (float, optional): maximum radius of the radial profile. Default is 600.
        log_space (bool, optional): whether to use logarithmic binning. Default is False.

    Returns:
        tuple: a tuple containing the arrays of radius and density with shapes (nbins,) and (nbins,), respectively.

    Raises:
        ValueError: if pos and mass arrays have different lengths or if nbins is not a positive integer.
    """
    if len(pos) != len(mass):
        raise ValueError("pos and mass arrays must have the same length")
    if not isinstance(nbins, int) or nbins <= 0:
        raise ValueError("nbins must be a positive integer")

    # Compute radial distances
    r_p = np.sqrt(np.sum(pos**2, axis=1))

    # Compute bin edges and shell volumes
    if log_space:
        bins = np.logspace(np.log10(rmin), np.log10(rmax), nbins+1)
    else:
        bins = np.linspace(rmin, rmax, nbins+1)
    V_shells = 4/3 * np.pi * (bins[1:]**3 - bins[:-1]**3)

    # Compute density profile
    density, _ = np.histogram(r_p, bins=bins, weights=mass)
    density /= V_shells

    # Compute bin centers and return profile
    radius = 0.5 * (bins[1:] + bins[:-1])
    return density


    
def makebasis(pos, mass, basis_model, config=None, basis_id='sphereSL', time=0, 
               numr=500, rmin=0.61, rmax=599, lmax=4, nmax=20, scale=1, 
               norm_mass_coef = True, modelname='dens_table.txt', cachename='.slgrid_sph_cache', add_coef = False, coef_file=''):
    """
    Create a BFE expansion for a given set of particle positions and masses.
    
    Parameters:
    pos (numpy.ndarray): The positions of particles. Each row represents one particle, 
                         and each column represents the coordinate of that particle.
    mass (numpy.ndarray): The masses of particles. The length of this array should be the same 
                          as the number of particles.
    basismodel ():
    config (pyEXP.config.Config, optional): A configuration object that specifies the basis set. 
                                             If not provided, an empirical density profile will be computed 
                                             and a configuration object will be created automatically.
    basis_id (str, optional): The type of basis set to be used. Default is 'sphereSL'.
    time (float, optional): The time at which the expansion is being computed. Default is 0.
    numr (int, optional): The number of radial grid points in the basis set. Default is 200.
    rmin (float, optional): The minimum radius of the basis set. Default is 0.61.
    rmax (float, optional): The maximum radius of the basis set. Default is 599.
    lmax (int, optional): The maximum harmonic order in the basis set. Default is 4.
    nmax (int, optional): The maximum number of polynomials in the basis set. Default is 20.
    scale (float, optional): The scale of the basis set in physical units.
    modelname (str, optional): The name of the file containing the density profile model. 
                               Default is 'dens_table.txt'.
    cachename (str, optional): The name of the file that will be used to cache the basis set. 
                               Default is '.slgrid_sph_cache'.
    save_dir (str, optional): The name of the file if provided that will be used to save the coef files as .h5.
                              Default is ''. 
    Returns:
    tuple: A tuple containing the basis and the coefficients of the expansion.
           The basis is an instance of pyEXP.basis.Basis, and the coefficients are 
           an instance of pyEXP.coefs.Coefs.
    """
    
    if os.path.isfile(modelname) == False:
        print("-> File model not found so we are computing one \n")
        if basis_model == "empirical":
            print('-> Computing empirical model')
            rad, rho = empirical_density_profile(pos, mass, nbins=numr)
<<<<<<< HEAD
            R, D, M, P = makemodel('empirical', func=None, dvals=rho, rvals=np.logspace(np.log10(rmin),  np.log10(rmax), numr), M=np.sum(mass), outfile=modelname, return_values=True)
=======
            R, D, M, P = makemodel(func=empirical_density_profile, M=np.sum(mass), funcargs=[0], rvals=np.logspace(np.log10(rmin),  np.log10(rmax), numr), pfile=modelname)
>>>>>>> f41959dc
        elif basis_model == "Hernquist":
            print('-> Computing analytical Hernquist model')
            #makemodel.hernquist_halo()
            #R, D, M, P = makemodel.makemodel(hernquist_halo, 1, [scale], rc=0, alpha=1.0, beta=2.0)
        
        elif basis_model == "powerlaw":
            print('-> Computing analytical Hernquist model')
            #makemodel.hernquist_halo()
            rbins = np.logspace(np.log10(rmin), np.log10(rmax), numr+1)
            
            R, D, M, P = makemodel.makemodel(makemodel.powerhalo, M=np.sum(mass),
                                             funcargs=[1, 0, 1.0, 2.0], rvals = rbins,
                                             pfile=modelname)
            
        print('-> Model computed: rmin={}, rmax={}, numr={}'.format(R[0], R[-1], len(R)))
    else:
        R, D, M, P  = np.loadtxt(modelname, skiprows=3, unpack=True) 
    # check if config file is passed
    if config is None:
        print('No config file provided.')
        print(f'Computing empirical density')
        #rad, rho = empirical_density_profile(pos, mass, nbins=500)
        #makemodel_empirical(r_exact, rho, outfile=modelname)
        #R = [0.01, 600]
        config = make_config(basis_id, numr, R[0], R[-1], lmax, nmax, scale, 
                             modelname, cachename)

    # Construct the basis instances
    basis = pyEXP.basis.Basis.factory(config)

    # Prints info from Cache
    basis.cacheInfo(cachename)
    
    #compute coefficients
    if norm_mass_coef == True :
        coef = basis.createFromArray(mass/np.sum(mass), pos, time=time)
    elif norm_mass_coef == False : 
        coef = basis.createFromArray(mass, pos, time=time)

    coefs = pyEXP.coefs.Coefs.makecoefs(coef, 'dark halo')
    coefs.add(coef)
    if add_coef == False:
      coefs.WriteH5Coefs(coef_file)
    elif add_coef == True:
      coefs.ExtendH5Coefs(coef_file)
    
    return basis, coefs<|MERGE_RESOLUTION|>--- conflicted
+++ resolved
@@ -122,11 +122,7 @@
         if basis_model == "empirical":
             print('-> Computing empirical model')
             rad, rho = empirical_density_profile(pos, mass, nbins=numr)
-<<<<<<< HEAD
-            R, D, M, P = makemodel('empirical', func=None, dvals=rho, rvals=np.logspace(np.log10(rmin),  np.log10(rmax), numr), M=np.sum(mass), outfile=modelname, return_values=True)
-=======
             R, D, M, P = makemodel(func=empirical_density_profile, M=np.sum(mass), funcargs=[0], rvals=np.logspace(np.log10(rmin),  np.log10(rmax), numr), pfile=modelname)
->>>>>>> f41959dc
         elif basis_model == "Hernquist":
             print('-> Computing analytical Hernquist model')
             #makemodel.hernquist_halo()
