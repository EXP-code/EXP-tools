import os, sys, pickle, pyEXP
import numpy as np
import matplotlib.pyplot as plt

<<<<<<< HEAD
def make_basis_plot(basis, rvals, basis_props,  **kwargs):
=======
def make_basis_plot(basis, lmax=6, nmax=20,
                    savefile=None, nsnap='mean', y=0.92, dpi=200,
                    lrmin=0.5, lrmax=2.7, rnum=100):
>>>>>>> a40085ea
    """
    Plots the potential of the basis functions for different values of l and n.

    Parameters
    ----------
    basis: object
        object containing the basis functions for the simulation
        savefile (str, optional): name of the file to save the plot as
        nsnap (str, optional): description of the snapshot being plotted
    y: float (optional
        vertical position of the main title
    dpi: int (optional)
        resolution of the plot in dots per inch

    Returns
    -------
    tuple: A tuple containing fig and ax.

    """
<<<<<<< HEAD
    # Set up grid for plotting potential
    
    lrmin = basis_props['rmin']
    lrmax = basis_props['rmax']
    rnum = basis_props['nbins']
    lmax = basis_props['lmax'] 
    nmax = basis_props['nmax'] 

=======
>>>>>>> a40085ea
    halo_grid = basis.getBasis(lrmin, lrmax, rnum)

<<<<<<< HEAD
    # Create subplots and plot potential for each l and n 

    ncols = (lmax-1)//5 + 1
    fig, ax = plt.subplots(lmax, 1, figsize=(8, 8), 
=======
    # Create subplots and plot potential for each l and n
    fig, ax = plt.subplots(lmax, 1, figsize=(10, 3*lmax), dpi=dpi,
>>>>>>> a40085ea
                           sharex='col', sharey='row')
    plt.subplots_adjust(wspace=0, hspace=0)

<<<<<<< HEAD
    ax = ax.flatten()
    for l in range(lmax):
        ax[l].set_title(f"$\ell = {l}$")    
        for n in range(nmax):
            ax[l].semilogx(rvals, halo_grid[l][n]['potential'], '-', label="n={}".format(n), lw=0.5)

    # Add labels and main title
    ax[0].set_ylabel('Potential')
    ax[-1].set_xlabel('Radius')
    ## TODO: Move legend outside the figure
    ax[0].legend(ncols=5)

    if 'title' in kwargs:
        fig.suptitle(kargs['title'])
    
    # Save plot if a filename was provided
    if 'savefile' in kwargs:
        plt.savefig(kwargs['savefile'], bbox_inches='tight')

    return 0
=======
    for l in range(lmax):
        ax[l].set_title(f"$\ell = {l}$", y=0.8, fontsize=16)  
        for n in range(nmax):
            ax[l].semilogx(r, halo_grid[l][n]['potential'],
                           '-', label="n={}".format(n), lw=0.5)

    # Add labels and main title
    fig.supylabel('Potential', weight='bold', x=-0.02)
    fig.supxlabel('Radius', weight='bold', y=0.02)
    fig.suptitle(f'nsnap = {nsnap}',
                 fontsize=12,
                 weight='bold',
                 y=y,
                 )
    # Save plot if a filename was provided
    if savefile:
        plt.savefig(f'{savefile}', bbox_inches='tight')
    return (fig, ax)
>>>>>>> a40085ea

def find_field(basis, coefficients, time=0, xyz=(0, 0, 0), property='dens', include_monopole=True):
    """
    Finds the value of the specified property of the field at the given position.

    Parameters
    ----------
        basis: object 
            Object containing the basis functions for the simulation.
        coefficients: oject 
            Object containing the coefficients for the simulation.
        time: float (optional) 
            The time at which to evaluate the field. Default is 0.
        xyz: tuple or list (optional) 
            The (x, y, z) position at which to evaluate the field. Default is (0, 0, 0).
        property: str (optional) 
            The property of the field to evaluate. Can be 'dens', 'pot', or 'force'. Default is 'dens'.
        include_monopole: bool (optional) 
            Whether to return the monopole contribution to the property only. Default is True.

    Returns
    -------
        field: float or list
            The value of the specified property of the field at the given position. If property is 'force', a list of three values is returned representing the force vector in (x, y, z) directions.

    Raises
    ------
        ValueError: If the property argument is not 'dens', 'pot', or 'force'.
    """

    coefficients.set_coefs(coefficients.getCoefStruct(time))
    dens0, pot0, dens, pot, fx, fy, fz = basis.getFields(xyz[0], xyz[1], xyz[2])
    
    if property == 'dens':
        if include_monopole:
            return dens0
        return dens + dens0

    elif property == 'pot':
        if include_monopole:
            return pot0
        return pot + pot0

    elif property == 'force':
        return [fx, fy, fz]

    else:
        raise ValueError("Invalid property specified. Possible values are 'dens', 'pot', and 'force'.")
    
def spherical_avg_prop(basis, coefficients, time=0, radius=np.linspace(0.1, 600, 100), property='dens'):
    """
    Computes the spherically averaged value of the specified property of the field over the given radii.

    Parameters
    ----------
    basis: object
        bject containing the basis functions for the simulation.
    coefficients: object 
        bject containing the coefficients for the simulation.
    time: float (optional) 
        The time at which to evaluate the field. Default is 0.
    radius: ndarray (optional) 
        An array of radii over which to compute the spherically averaged property. Default is an array of 100 values logarithmically spaced between 0.1 and 600.
    property:  str (optional)
        The property of the field to evaluate. Can be 'dens', 'pot', or 'force'. Default is 'dens'.

    Returns
    -------
    field_r: Array  
        An array of spherically averaged values of the specified field over the given radii.

    radius: array
        Radius at where the field is evaluated
    Raises:
    ValueError: 
        If the property argument is not 'dens', 'pot', or 'force'.
    """

    coefficients.set_coefs(coefficients.getCoefStruct(time))
    field = [find_field(basis, np.hstack([[rad], [0], [0]]), property=property, include_monopole=True) for rad in radius]

    if property == 'force':
        return np.vstack(field), radius

    return np.array(field), radius


def make_grid(gridtype, gridspecs, rgrid, representation='cartesian'):
    """
    Make a variety of grids in different coordinate representations

    Parameters
    ----------
    gridtype:
    npoints:
    rgrid:
    representation:


    Returns:
    --------
    coordinates 
    
    """
    
    if gridtype == 'spherical':
        arcostheta = np.linspace(-1, 1, gridspecs['theta_bins'])
        phi = np.linspace(0, 2*np.pi, gridspecs['phi_bins'])
        theta_mesh, phi_mesh = np.meshgrid(np.arccos(arcostheta), phi)

        if representation == 'cartesian':
            x = rgrid  * np.sin(theta_mesh) * np.cos(phi_mesh)
            y = rgrid  * np.sin(theta_mesh) * np.sin(phi_mesh)
            z = rgrid  * np.cos(theta_mesh) 
            ## TODO: fix this return to allow the user to chose what to return
            return np.array([x, y, z]), theta_mesh, phi_mesh
        
        elif representation == 'spherical':
            return np.array([theta_mesh, phi_mesh])
  
    else:
        print('gridtype {} not implemented'.format(gridtype))  
  

def return_fields_in_grid(basis, coefficients, times=[0], 
                       projection='3D', proj_plane=0, 
                       grid_lim=300, npoints=150,):

    """
    Returns the 2D or 3D field grids as a dict at each time step as a key.

    Args:
    basis (obj): object containing the basis functions for the simulation
    coefficients (obj): object containing the coefficients for the simulation
    times (list): list of the time to compute the field grid.
    projection (str): the slice projection to plot. Can be '3D', XY', 'XZ', or 'YZ'.
    proj_plane (float, optional): the value of the coordinate that is held constant in the 2D slice projection.
    npoints (int, optional): the number of grid points in each dimension. It's +1 in 3D projection.
    grid_limits (float, optional): the limits of the grid in the dimensions.

    Returns:
    heirarchical dict structure with for each time:
        dict_keys(['d', 'd0', 'd1', 'dd', 'fp', 'fr', 'ft', 'p', 'p0', 'p1'])
        where 
        - 'd': Total density at each point.
        - 'd0' : Density in the monopole term.
        - 'd1' : Density in l>0 terms.
        - 'dd': Density difference.
        - 'fp': Force in the phi direction.
        - 'fr': Force in the radial direction.
        - 'ft': Force in the theta direction.
        - 'p': Total potential at each point.
        - 'p0': Potential in the monopole term.
        - 'p1': Potential in l>0 terms.
        
    xgrid used to make the fields. 
    """

    assert projection in ['3D', 'XY', 'XZ', 'YZ'], "Invalid value for 'projection'. Must be one of '3D', 'XY', 'XZ', or 'YZ'."
    
    if projection == '3D':
        pmin  = [-grid_lim, -grid_lim, -grid_lim]
        pmax  = [grid_lim, grid_lim, grid_lim]
        grid  = [npoints, npoints, npoints]
        
        ##create a projection grid along with it
        x = np.linspace(-grid_lim, grid_lim, npoints+1) ##pyEXP creates a grid of npoints+1 for 3D spacing.
        xgrid = np.meshgrid(x, x, x)
        
        field_gen = pyEXP.field.FieldGenerator(times, pmin, pmax, grid)
        return field_gen.volumes(basis, coefficients), xgrid

    else:
        x = np.linspace(-grid_lim, grid_lim, npoints)
        xgrid = np.meshgrid(x, x)
                
        if projection == 'XY':        
            pmin  = [-grid_lim, -grid_lim, proj_plane]
            pmax  = [grid_lim, grid_lim, proj_plane]
            grid  = [npoints, npoints, 0]
            
        elif projection == 'XZ':
            pmin  = [-grid_lim,  proj_plane, -grid_lim]
            pmax  = [grid_lim, proj_plane, grid_lim]
            grid  = [npoints, 0, npoints]

        elif projection == 'YZ':
            pmin  = [proj_plane,  -grid_lim, -grid_lim]
            pmax  = [proj_plane, grid_lim, grid_lim]

    
    field_gen = pyEXP.field.FieldGenerator(times, pmin, pmax, grid)

    return field_gen.volumes(basis, coefficients), xgrid


def spherical_slice(basis, coefficients, gridspecs, rgrid):
    """
    Compute fields in a a spherical grid

    Parameters:
    basis (obj): object containing the basis functions for the simulation
    coefficients (obj): object containing the coefficients for the simulation
    gridspces (dict): Dictionary specifying the number of bins in theta_bins and phi_bins as integers
    rgrid (float): radius where to build the spherical grid

    return:
    fields evaluated in the spherical grid. Dens, Dens0, phi, pho0
    spherical grid, theta, phi
    
    """

    grid, theta_grid, phi_grid = make_grid(gridtype='spherical', gridspecs=gridspecs, 
                                    rgrid=rgrid, representation='cartesian')
    
    xg = grid[0].flatten()
    yg = grid[1].flatten()
    zg = grid[2].flatten()

    theta_bins = gridspecs['theta_bins']
    phi_bins = gridspecs['phi_bins']

    ngrid = int(theta_bins*phi_bins)
    assert len(xg) == ngrid


    rho0 = np.zeros_like(xg)
    pot0 = np.zeros_like(xg)
    rho = np.zeros_like(xg)
    pot = np.zeros_like(xg)
    fx = np.zeros_like(xg)
    fy = np.zeros_like(xg)
    fz = np.zeros_like(xg)
    
    for k in range(ngrid):
        rho0[k], pot0[k], rho[k], pot[k], fx[k], fy[k], fz[k] = basis.getFields(xg[k], yg[k], zg[k])

    dens = rho.reshape(phi_bins, theta_bins)
    dens0 = rho0.reshape(phi_bins, theta_bins)


    phi= pot.reshape(phi_bins, theta_bins)
    phi0 = pot0.reshape(phi_bins, theta_bins)


    return  dens, dens0, phi, phi0, [theta_grid, phi_grid]

def slice_fields(basis, coefficients, time=0, 
                 projection='XY', proj_plane=0, npoints=300, 
                 grid_limits=(-300, 300), prop='dens', monopole_only=False):
    """
    Plots a slice projection of the fields of a simulation.

    Args:
    basis (obj): object containing the basis functions for the simulation
    coefficients (obj): object containing the coefficients for the simulation
    time (float): the time at which to plot the fields
    projection (str): the slice projection to plot. Can be 'XY', 'XZ', or 'YZ'.
    proj_plane (float, optional): the value of the coordinate that is held constant in the slice projection
    npoints (int, optional): the number of grid points in each dimension
    grid_limits (tuple, optional): the limits of the grid in the x and y dimensions, in the form (x_min, x_max)
    prop (str, optional): the property to return. Can be 'dens' (density), 'pot' (potential), or 'force' (force).
    monopole_only (bool, optional): whether to return the monopole component in the returned property value.

    Returns:
    array or list: the property specified by `prop`. If `prop` is 'force', a list of the x, y, and z components of the force is returned.
                    Also returns the grid used to compute slice fields. 
    """
    x = np.linspace(grid_limits[0], grid_limits[1], npoints)
    xgrid = np.meshgrid(x, x)
    xg = xgrid[0].flatten()
    yg = xgrid[1].flatten()

    
    if projection not in ['XY', 'XZ', 'YZ']:
        raise ValueError("Invalid projection specified. Possible values are 'XY', 'XZ', and 'YZ'.")

    N = len(xg)
    rho0 = np.zeros_like(xg)
    pot0 = np.zeros_like(xg)
    rho = np.zeros_like(xg)
    pot = np.zeros_like(xg)
    fx = np.zeros_like(xg)
    fy = np.zeros_like(xg)
    fz = np.zeros_like(xg)
    try:
        basis.set_coefs(coefficients.getCoefStruct(time))
    except AttributeError:
        basis.set_coefs(coefficients)

    for k in range(0, N):
        if projection == 'XY':
            rho0[k], pot0[k], rho[k], pot[k], fx[k], fy[k], fz[k] = basis.getFields(xg[k], yg[k], proj_plane)
        elif projection == 'XZ':
            rho0[k], pot0[k], rho[k], pot[k], fx[k], fy[k], fz[k] = basis.getFields(xg[k], proj_plane, yg[k])
        elif projection == 'YZ':
            rho0[k], pot0[k], rho[k], pot[k], fx[k], fy[k], fz[k] = basis.getFields(proj_plane, xg[k], yg[k])
    
    dens = rho.reshape(npoints, npoints)
    pot = pot.reshape(npoints, npoints)
    dens0 = rho0.reshape(npoints, npoints)
    pot0 = pot0.reshape(npoints, npoints)
    fx = fx.reshape(npoints,npoints)
    fy = fy.reshape(npoints,npoints)
    fz = fz.reshape(npoints,npoints)

    if prop == 'dens':
        if monopole_only:
            return dens0
        return dens0, dens, xgrid

    if prop == 'pot':
        if monopole_only:
            return pot0
        return pot0, pot, xgrid

    if prop == 'force':
        return [fx, fy, fz], xgrid
    

def slice_3d_fields(basis, coefficients, time=0,  npoints=50, 
                 grid_limits=(-300, 300), prop='dens', monopole_only=False):
    """
    Plots a slice projection of the fields of a simulation.

    Args:
    basis (obj): object containing the basis functions for the simulation
    coefficients (obj): object containing the coefficients for the simulation
    time (float): the time at which to plot the fields
    npoints (int, optional): the number of grid points in each dimension
    grid_limits (tuple, optional): the limits of the grid in the x and y dimensions, in the form (x_min, x_max)
    prop (str, optional): the property to return. Can be 'dens' (density), 'pot' (potential), or 'force' (force).
    monopole_only (bool, optional): whether to return the monopole component in the returned property value.

    Returns:
    array or list: the property specified by `prop`. If `prop` is 'force', a list of the x, y, and z components of the force is returned.
                    Also returns the grid used to compute slice fields. 
    """
    x = np.linspace(grid_limits[0], grid_limits[1], npoints)
    xgrid = np.meshgrid(x, x, x)
    xg = xgrid[0].flatten()
    yg = xgrid[1].flatten() 
    zg = xgrid[2].flatten()
  
    

    N = len(xg)
    rho0 = np.zeros_like(xg)
    pot0 = np.zeros_like(xg)
    rho = np.zeros_like(xg)
    pot = np.zeros_like(xg)
    fx = np.zeros_like(xg)
    fy = np.zeros_like(xg)
    fz = np.zeros_like(xg)
    basis.set_coefs(coefficients.getCoefStruct(time))

    for k in range(0, N):
        rho0[k], pot0[k], rho[k], pot[k], fx[k], fy[k], fz[k] = basis.getFields(xg[k], yg[k], zg[k])
    
    dens = rho.reshape(npoints, npoints, npoints)
    pot = pot.reshape(npoints, npoints, npoints)
    dens0 = rho0.reshape(npoints, npoints, npoints)
    pot0 = pot0.reshape(npoints, npoints, npoints)

    if prop == 'dens':
        if monopole_only:
            return dens0
        return dens0, dens, xgrid

    if prop == 'pot':
        if monopole_only:
            return pot0
        return pot0, pot, xgrid

    if prop == 'force':
        return [fx.reshape(npoints, npoints, npoints), fy.reshape(npoints, npoints, npoints), fz.reshape(npoints, npoints, npoints)], xgrid
    <|MERGE_RESOLUTION|>--- conflicted
+++ resolved
@@ -2,13 +2,10 @@
 import numpy as np
 import matplotlib.pyplot as plt
 
-<<<<<<< HEAD
 def make_basis_plot(basis, rvals, basis_props,  **kwargs):
-=======
 def make_basis_plot(basis, lmax=6, nmax=20,
                     savefile=None, nsnap='mean', y=0.92, dpi=200,
                     lrmin=0.5, lrmax=2.7, rnum=100):
->>>>>>> a40085ea
     """
     Plots the potential of the basis functions for different values of l and n.
 
@@ -28,7 +25,6 @@
     tuple: A tuple containing fig and ax.
 
     """
-<<<<<<< HEAD
     # Set up grid for plotting potential
     
     lrmin = basis_props['rmin']
@@ -37,44 +33,19 @@
     lmax = basis_props['lmax'] 
     nmax = basis_props['nmax'] 
 
-=======
->>>>>>> a40085ea
     halo_grid = basis.getBasis(lrmin, lrmax, rnum)
 
-<<<<<<< HEAD
     # Create subplots and plot potential for each l and n 
 
     ncols = (lmax-1)//5 + 1
-    fig, ax = plt.subplots(lmax, 1, figsize=(8, 8), 
-=======
+
     # Create subplots and plot potential for each l and n
     fig, ax = plt.subplots(lmax, 1, figsize=(10, 3*lmax), dpi=dpi,
->>>>>>> a40085ea
                            sharex='col', sharey='row')
     plt.subplots_adjust(wspace=0, hspace=0)
 
-<<<<<<< HEAD
     ax = ax.flatten()
-    for l in range(lmax):
-        ax[l].set_title(f"$\ell = {l}$")    
-        for n in range(nmax):
-            ax[l].semilogx(rvals, halo_grid[l][n]['potential'], '-', label="n={}".format(n), lw=0.5)
-
-    # Add labels and main title
-    ax[0].set_ylabel('Potential')
-    ax[-1].set_xlabel('Radius')
-    ## TODO: Move legend outside the figure
-    ax[0].legend(ncols=5)
-
-    if 'title' in kwargs:
-        fig.suptitle(kargs['title'])
-    
-    # Save plot if a filename was provided
-    if 'savefile' in kwargs:
-        plt.savefig(kwargs['savefile'], bbox_inches='tight')
-
-    return 0
-=======
+    
     for l in range(lmax):
         ax[l].set_title(f"$\ell = {l}$", y=0.8, fontsize=16)  
         for n in range(nmax):
@@ -93,7 +64,6 @@
     if savefile:
         plt.savefig(f'{savefile}', bbox_inches='tight')
     return (fig, ax)
->>>>>>> a40085ea
 
 def find_field(basis, coefficients, time=0, xyz=(0, 0, 0), property='dens', include_monopole=True):
     """
